import { AnchorProvider, BN, Program, Provider } from '@project-serum/anchor';
import { getFeeRates, getFeeTier } from '@project-serum/serum';
import { Order } from '@project-serum/serum/lib/market';
import {
  closeAccount,
  initializeAccount,
  WRAPPED_SOL_MINT,
} from '@project-serum/serum/lib/token-instructions';
import { parsePriceData } from '@pythnetwork/client';
<<<<<<< HEAD
import {
  ASSOCIATED_TOKEN_PROGRAM_ID,
  createAssociatedTokenAccountInstruction,
  createTransferInstruction,
  TOKEN_PROGRAM_ID,
} from '@solana/spl-token';
=======
import { TOKEN_PROGRAM_ID } from '@solana/spl-token';
>>>>>>> c1dea82a
import {
  AccountMeta,
  Cluster,
  Keypair,
  LAMPORTS_PER_SOL,
  MemcmpFilter,
  PublicKey,
  Signer,
  SystemProgram,
  SYSVAR_RENT_PUBKEY,
  TransactionInstruction,
  TransactionSignature,
} from '@solana/web3.js';
import bs58 from 'bs58';
import { Bank, MintInfo } from './accounts/bank';
import { Group } from './accounts/group';
import { I80F48 } from './accounts/I80F48';
import { MangoAccount } from './accounts/mangoAccount';
import { StubOracle } from './accounts/oracle';
import { OrderType, PerpMarket, Side } from './accounts/perp';
import {
  Serum3Market,
  Serum3OrderType,
  Serum3SelfTradeBehavior,
  Serum3Side,
} from './accounts/serum3';
import { SERUM3_PROGRAM_ID } from './constants';
import { Id } from './ids';
// import {
//   buildOrcaInstruction,
//   ORCA_TOKEN_SWAP_ID_DEVNET,
// } from './integrations/orca/index';
import { IDL, MangoV4 } from './mango_v4';
import { FlashLoanWithdraw } from './types';
import {
  getAssociatedTokenAddress,
  I64_MAX_BN,
  toNativeDecimals,
  toU64,
} from './utils';

export class MangoClient {
  constructor(
    public program: Program<MangoV4>,
    public programId: PublicKey,
    public cluster: Cluster,
    public groupName?: string,
  ) {}

  /// public

  // Group

  public async createGroup(
    groupNum: number,
    testing: boolean,
  ): Promise<TransactionSignature> {
    const adminPk = (this.program.provider as AnchorProvider).wallet.publicKey;
    return await this.program.methods
      .createGroup(groupNum, testing ? 1 : 0)
      .accounts({
        admin: adminPk,
        payer: adminPk,
      })
      .rpc();
  }

  public async closeGroup(group: Group): Promise<TransactionSignature> {
    const adminPk = (this.program.provider as AnchorProvider).wallet.publicKey;
    return await this.program.methods
      .closeGroup()
      .accounts({
        group: group.publicKey,
        admin: adminPk,
        solDestination: (this.program.provider as AnchorProvider).wallet
          .publicKey,
      })
      .rpc();
  }

  public async getGroup(groupPk: PublicKey): Promise<Group> {
    const groupAccount = await this.program.account.group.fetch(groupPk);
    const group = Group.from(groupPk, groupAccount);
    await group.reloadAll(this);
    return group;
  }

  public async getGroupForAdmin(
    adminPk: PublicKey,
    groupNum?: number,
  ): Promise<Group> {
    const filters: MemcmpFilter[] = [
      {
        memcmp: {
          bytes: adminPk.toBase58(),
          offset: 8,
        },
      },
    ];

    if (groupNum) {
      const bbuf = Buffer.alloc(4);
      bbuf.writeUInt32LE(groupNum);
      filters.push({
        memcmp: {
          bytes: bs58.encode(bbuf),
          offset: 44,
        },
      });
    }

    const groups = (await this.program.account.group.all(filters)).map(
      (tuple) => Group.from(tuple.publicKey, tuple.account),
    );
    console.log(groups);
    await groups[0].reloadAll(this);
    return groups[0];
  }

  // Tokens/Banks

  public async tokenRegister(
    group: Group,
    mintPk: PublicKey,
    oraclePk: PublicKey,
    oracleConfFilter: number,
    tokenIndex: number,
    name: string,
    util0: number,
    rate0: number,
    util1: number,
    rate1: number,
    maxRate: number,
    loanFeeRate: number,
    loanOriginationFeeRate: number,
    maintAssetWeight: number,
    initAssetWeight: number,
    maintLiabWeight: number,
    initLiabWeight: number,
    liquidationFee: number,
  ): Promise<TransactionSignature> {
    const bn = I80F48.fromNumber(oracleConfFilter).getData();
    return await this.program.methods
      .tokenRegister(
        tokenIndex,
        name,
        {
          confFilter: {
            val: I80F48.fromNumber(oracleConfFilter).getData(),
          },
        } as any, // future: nested custom types dont typecheck, fix if possible?
        { util0, rate0, util1, rate1, maxRate },
        loanFeeRate,
        loanOriginationFeeRate,
        maintAssetWeight,
        initAssetWeight,
        maintLiabWeight,
        initLiabWeight,
        liquidationFee,
      )
      .accounts({
        group: group.publicKey,
        admin: (this.program.provider as AnchorProvider).wallet.publicKey,
        mint: mintPk,
        oracle: oraclePk,
        payer: (this.program.provider as AnchorProvider).wallet.publicKey,
        rent: SYSVAR_RENT_PUBKEY,
      })
      .rpc();
  }

  public async tokenDeregister(
    group: Group,
    tokenName: string,
  ): Promise<TransactionSignature> {
    const bank = group.banksMap.get(tokenName)!;

    const adminPk = (this.program.provider as AnchorProvider).wallet.publicKey;
    return await this.program.methods
      .tokenDeregister()
      .accounts({
        group: group.publicKey,
        admin: adminPk,
        bank: bank.publicKey,
        vault: bank.vault,
        mintInfo: group.mintInfosMap.get(bank.tokenIndex)?.publicKey,
        solDestination: (this.program.provider as AnchorProvider).wallet
          .publicKey,
      })
      .rpc();
  }

  public async getBanksForGroup(group: Group): Promise<Bank[]> {
    return (
      await this.program.account.bank.all([
        {
          memcmp: {
            bytes: group.publicKey.toBase58(),
            offset: 24,
          },
        },
      ])
    ).map((tuple) => Bank.from(tuple.publicKey, tuple.account));
  }

  public async getMintInfosForGroup(group: Group): Promise<MintInfo[]> {
    return (
      await this.program.account.mintInfo.all([
        {
          memcmp: {
            bytes: group.publicKey.toBase58(),
            offset: 8,
          },
        },
      ])
    ).map((tuple) => {
      return MintInfo.from(tuple.publicKey, tuple.account);
    });
  }

  public async getMintInfoForTokenIndex(
    group: Group,
    tokenIndex: number,
  ): Promise<MintInfo[]> {
    const tokenIndexBuf = Buffer.alloc(2);
    tokenIndexBuf.writeUInt16LE(tokenIndex);
    return (
      await this.program.account.mintInfo.all([
        {
          memcmp: {
            bytes: group.publicKey.toBase58(),
            offset: 8,
          },
        },
        {
          memcmp: {
            bytes: bs58.encode(tokenIndexBuf),
            offset: 200,
          },
        },
      ])
    ).map((tuple) => {
      return MintInfo.from(tuple.publicKey, tuple.account);
    });
  }

  public async getPricesForGroup(group: Group): Promise<void> {
    if (group.banksMap.size === 0) {
      await this.getBanksForGroup(group);
    }

    const banks = Array.from(group?.banksMap, ([, value]) => value);
    const oracles = banks.map((b) => b.oracle);
    const prices =
      await this.program.provider.connection.getMultipleAccountsInfo(oracles);

    for (const [index, price] of prices.entries()) {
      if (banks[index].name === 'USDC') {
        banks[index].price = 1;
      } else {
        banks[index].price = parsePriceData(price.data).previousPrice;
      }
    }
  }

  // Stub Oracle

  public async createStubOracle(
    group: Group,
    mintPk: PublicKey,
    price: number,
  ): Promise<TransactionSignature> {
    return await this.program.methods
      .createStubOracle({ val: I80F48.fromNumber(price).getData() })
      .accounts({
        group: group.publicKey,
        admin: (this.program.provider as AnchorProvider).wallet.publicKey,
        tokenMint: mintPk,
        payer: (this.program.provider as AnchorProvider).wallet.publicKey,
      })
      .rpc();
  }

  public async closeStubOracle(
    group: Group,
    oracle: PublicKey,
  ): Promise<TransactionSignature> {
    return await this.program.methods
      .closeStubOracle()
      .accounts({
        group: group.publicKey,
        oracle: oracle,
        solDestination: (this.program.provider as AnchorProvider).wallet
          .publicKey,
      })
      .rpc();
  }

  public async setStubOracle(
    group: Group,
    oraclePk: PublicKey,
    price: number,
  ): Promise<TransactionSignature> {
    return await this.program.methods
      .setStubOracle({ val: I80F48.fromNumber(price).getData() })
      .accounts({
        group: group.publicKey,
        admin: (this.program.provider as AnchorProvider).wallet.publicKey,
        oracle: oraclePk,
        payer: (this.program.provider as AnchorProvider).wallet.publicKey,
      })
      .rpc();
  }

  public async getStubOracle(
    group: Group,
    mintPk?: PublicKey,
  ): Promise<StubOracle[]> {
    const filters = [
      {
        memcmp: {
          bytes: group.publicKey.toBase58(),
          offset: 8,
        },
      },
    ];

    if (mintPk) {
      filters.push({
        memcmp: {
          bytes: mintPk.toBase58(),
          offset: 40,
        },
      });
    }

    return (await this.program.account.stubOracle.all(filters)).map((pa) =>
      StubOracle.from(pa.publicKey, pa.account),
    );
  }

  // MangoAccount

  public async getOrCreateMangoAccount(
    group: Group,
    ownerPk: PublicKey,
    accountNumber?: number,
    name?: string,
  ): Promise<MangoAccount> {
    let mangoAccounts = await this.getMangoAccountForOwner(group, ownerPk);
    if (mangoAccounts.length === 0) {
      await this.createMangoAccount(group, accountNumber ?? 0, name ?? '');
      mangoAccounts = await this.getMangoAccountForOwner(group, ownerPk);
    }
    return mangoAccounts[0];
  }

  public async createMangoAccount(
    group: Group,
    accountNumber: number,
    name?: string,
  ): Promise<TransactionSignature> {
    return await this.program.methods
      .createAccount(accountNumber, name ?? '')
      .accounts({
        group: group.publicKey,
        owner: (this.program.provider as AnchorProvider).wallet.publicKey,
        payer: (this.program.provider as AnchorProvider).wallet.publicKey,
      })
      .rpc();
  }

  public async getMangoAccount(mangoAccount: MangoAccount) {
    return MangoAccount.from(
      mangoAccount.publicKey,
      await this.program.account.mangoAccount.fetch(mangoAccount.publicKey),
    );
  }

  public async getMangoAccountForOwner(
    group: Group,
    ownerPk: PublicKey,
  ): Promise<MangoAccount[]> {
    return (
      await this.program.account.mangoAccount.all([
        {
          memcmp: {
            bytes: group.publicKey.toBase58(),
            offset: 40,
          },
        },
        {
          memcmp: {
            bytes: ownerPk.toBase58(),
            offset: 72,
          },
        },
      ])
    ).map((pa) => {
      return MangoAccount.from(pa.publicKey, pa.account);
    });
  }

  public async closeMangoAccount(
    mangoAccount: MangoAccount,
  ): Promise<TransactionSignature> {
    return await this.program.methods
      .closeAccount()
      .accounts({
        account: mangoAccount.publicKey,
        owner: (this.program.provider as AnchorProvider).wallet.publicKey,
        solDestination: mangoAccount.owner,
      })
      .rpc();
  }

  public async tokenDeposit(
    group: Group,
    mangoAccount: MangoAccount,
    tokenName: string,
    amount: number,
  ) {
    const bank = group.banksMap.get(tokenName)!;

    const tokenAccountPk = await getAssociatedTokenAddress(
      bank.mint,
      mangoAccount.owner,
    );

    let wrappedSolAccount: Keypair | undefined;
    let preInstructions: TransactionInstruction[] = [];
    let postInstructions: TransactionInstruction[] = [];
    let additionalSigners: Signer[] = [];
    if (bank.mint.equals(WRAPPED_SOL_MINT)) {
      wrappedSolAccount = new Keypair();
      const lamports = Math.round(amount * LAMPORTS_PER_SOL) + 1e7;

      preInstructions = [
        SystemProgram.createAccount({
          fromPubkey: mangoAccount.owner,
          newAccountPubkey: wrappedSolAccount.publicKey,
          lamports,
          space: 165,
          programId: TOKEN_PROGRAM_ID,
        }),
        initializeAccount({
          account: wrappedSolAccount.publicKey,
          mint: WRAPPED_SOL_MINT,
          owner: mangoAccount.owner,
        }),
      ];
      postInstructions = [
        closeAccount({
          source: wrappedSolAccount.publicKey,
          destination: mangoAccount.owner,
          owner: mangoAccount.owner,
        }),
      ];
      additionalSigners.push(wrappedSolAccount);
    }

    const healthRemainingAccounts: PublicKey[] =
      await this.buildHealthRemainingAccounts(group, mangoAccount, [bank]);

    return await this.program.methods
      .tokenDeposit(toNativeDecimals(amount, bank.mintDecimals))
      .accounts({
        group: group.publicKey,
        account: mangoAccount.publicKey,
        bank: bank.publicKey,
        vault: bank.vault,
        tokenAccount: wrappedSolAccount?.publicKey ?? tokenAccountPk,
        tokenAuthority: (this.program.provider as AnchorProvider).wallet
          .publicKey,
      })
      .remainingAccounts(
        healthRemainingAccounts.map(
          (pk) =>
            ({ pubkey: pk, isWritable: false, isSigner: false } as AccountMeta),
        ),
      )
      .preInstructions(preInstructions)
      .postInstructions(postInstructions)
      .signers(additionalSigners)
      .rpc({ skipPreflight: true });
  }

  public async tokenWithdraw(
    group: Group,
    mangoAccount: MangoAccount,
    tokenName: string,
    amount: number,
    allowBorrow: boolean,
  ) {
    const bank = group.banksMap.get(tokenName)!;

    const tokenAccountPk = await getAssociatedTokenAddress(
      bank.mint,
      mangoAccount.owner,
    );

    const healthRemainingAccounts: PublicKey[] =
      await this.buildHealthRemainingAccounts(group, mangoAccount, [bank]);

    return await this.program.methods
      .tokenWithdraw(toNativeDecimals(amount, bank.mintDecimals), allowBorrow)
      .accounts({
        group: group.publicKey,
        account: mangoAccount.publicKey,
        bank: bank.publicKey,
        vault: bank.vault,
        tokenAccount: tokenAccountPk,
      })
      .remainingAccounts(
        healthRemainingAccounts.map(
          (pk) =>
            ({ pubkey: pk, isWritable: false, isSigner: false } as AccountMeta),
        ),
      )
      .rpc();
  }

  // Serum

  public async serum3RegisterMarket(
    group: Group,
    serum3MarketExternalPk: PublicKey,
    baseBank: Bank,
    quoteBank: Bank,
    marketIndex: number,
    name: string,
  ): Promise<TransactionSignature> {
    return await this.program.methods
      .serum3RegisterMarket(marketIndex, name)
      .accounts({
        group: group.publicKey,
        admin: (this.program.provider as AnchorProvider).wallet.publicKey,
        serumProgram: SERUM3_PROGRAM_ID[this.cluster],
        serumMarketExternal: serum3MarketExternalPk,
        baseBank: baseBank.publicKey,
        quoteBank: quoteBank.publicKey,
        payer: (this.program.provider as AnchorProvider).wallet.publicKey,
      })
      .rpc();
  }

  public async serum3deregisterMarket(
    group: Group,
    serum3MarketName: string,
  ): Promise<TransactionSignature> {
    const serum3Market = group.serum3MarketsMap.get(serum3MarketName)!;

    return await this.program.methods
      .serum3DeregisterMarket()
      .accounts({
        group: group.publicKey,
        serumMarket: serum3Market.publicKey,
        solDestination: (this.program.provider as AnchorProvider).wallet
          .publicKey,
      })
      .rpc();
  }

  public async serum3GetMarkets(
    group: Group,
    baseTokenIndex?: number,
    quoteTokenIndex?: number,
  ): Promise<Serum3Market[]> {
    const bumpfbuf = Buffer.alloc(1);
    bumpfbuf.writeUInt8(255);

    const filters: MemcmpFilter[] = [
      {
        memcmp: {
          bytes: group.publicKey.toBase58(),
          offset: 24,
        },
      },
    ];

    if (baseTokenIndex) {
      const bbuf = Buffer.alloc(2);
      bbuf.writeUInt16LE(baseTokenIndex);
      filters.push({
        memcmp: {
          bytes: bs58.encode(bbuf),
          offset: 122,
        },
      });
    }

    if (quoteTokenIndex) {
      const qbuf = Buffer.alloc(2);
      qbuf.writeUInt16LE(quoteTokenIndex);
      filters.push({
        memcmp: {
          bytes: bs58.encode(qbuf),
          offset: 124,
        },
      });
    }

    return (await this.program.account.serum3Market.all(filters)).map((tuple) =>
      Serum3Market.from(tuple.publicKey, tuple.account),
    );
  }

  public async serum3CreateOpenOrders(
    group: Group,
    mangoAccount: MangoAccount,
    marketName: string,
  ): Promise<TransactionSignature> {
    const serum3Market: Serum3Market = group.serum3MarketsMap.get(marketName)!;

    return await this.program.methods
      .serum3CreateOpenOrders()
      .accounts({
        group: group.publicKey,
        account: mangoAccount.publicKey,
        serumMarket: serum3Market.publicKey,
        serumProgram: serum3Market.serumProgram,
        serumMarketExternal: serum3Market.serumMarketExternal,
        owner: (this.program.provider as AnchorProvider).wallet.publicKey,
        payer: (this.program.provider as AnchorProvider).wallet.publicKey,
      })
      .rpc();
  }

  public async serum3CloseOpenOrders(
    group: Group,
    mangoAccount: MangoAccount,
    serum3MarketName: string,
  ): Promise<TransactionSignature> {
    const serum3Market = group.serum3MarketsMap.get(serum3MarketName)!;

    let openOrders = mangoAccount.serum3.find(
      (account) => account.marketIndex === serum3Market.marketIndex,
    )?.openOrders;

    return await this.program.methods
      .serum3CloseOpenOrders()
      .accounts({
        group: group.publicKey,
        account: mangoAccount.publicKey,
        serumMarket: serum3Market.publicKey,
        serumProgram: serum3Market.serumProgram,
        serumMarketExternal: serum3Market.serumMarketExternal,
        openOrders,
        solDestination: (this.program.provider as AnchorProvider).wallet
          .publicKey,
      })
      .rpc();
  }

  public async serum3PlaceOrder(
    group: Group,
    mangoAccount: MangoAccount,
    serum3MarketName: string,
    side: Serum3Side,
    price: number,
    size: number,
    selfTradeBehavior: Serum3SelfTradeBehavior,
    orderType: Serum3OrderType,
    clientOrderId: number,
    limit: number,
  ) {
    const serum3Market = group.serum3MarketsMap.get(serum3MarketName)!;

    if (!mangoAccount.findSerum3Account(serum3Market.marketIndex)) {
      await this.serum3CreateOpenOrders(group, mangoAccount, 'BTC/USDC');
      mangoAccount = await this.getMangoAccount(mangoAccount);
    }

    const serum3MarketExternal =
      group.serum3MarketExternalsMap.get(serum3MarketName)!;

    const serum3MarketExternalVaultSigner =
      await PublicKey.createProgramAddress(
        [
          serum3Market.serumMarketExternal.toBuffer(),
          serum3MarketExternal.decoded.vaultSignerNonce.toArrayLike(
            Buffer,
            'le',
            8,
          ),
        ],
        SERUM3_PROGRAM_ID[this.cluster],
      );

    const healthRemainingAccounts: PublicKey[] =
      await this.buildHealthRemainingAccounts(group, mangoAccount);

    const limitPrice = serum3MarketExternal.priceNumberToLots(price);
    const maxBaseQuantity = serum3MarketExternal.baseSizeNumberToLots(size);
    const feeTier = getFeeTier(0, 0 /** TODO: fix msrm/srm balance */);
    const rates = getFeeRates(feeTier);
    const maxQuoteQuantity = new BN(
      serum3MarketExternal.decoded.quoteLotSize.toNumber() *
        (1 + rates.taker) /** TODO: fix taker/maker */,
    ).mul(
      serum3MarketExternal
        .baseSizeNumberToLots(size)
        .mul(serum3MarketExternal.priceNumberToLots(price)),
    );

    return await this.program.methods
      .serum3PlaceOrder(
        side,
        limitPrice,
        maxBaseQuantity,
        maxQuoteQuantity,
        selfTradeBehavior,
        orderType,
        new BN(clientOrderId),
        limit,
      )
      .accounts({
        group: group.publicKey,
        account: mangoAccount.publicKey,
        owner: (this.program.provider as AnchorProvider).wallet.publicKey,
        openOrders: mangoAccount.findSerum3Account(serum3Market.marketIndex)
          ?.openOrders,
        serumMarket: serum3Market.publicKey,
        serumProgram: SERUM3_PROGRAM_ID[this.cluster],
        serumMarketExternal: serum3Market.serumMarketExternal,
        marketBids: serum3MarketExternal.bidsAddress,
        marketAsks: serum3MarketExternal.asksAddress,
        marketEventQueue: serum3MarketExternal.decoded.eventQueue,
        marketRequestQueue: serum3MarketExternal.decoded.requestQueue,
        marketBaseVault: serum3MarketExternal.decoded.baseVault,
        marketQuoteVault: serum3MarketExternal.decoded.quoteVault,
        marketVaultSigner: serum3MarketExternalVaultSigner,
        quoteBank: group.findBank(serum3Market.quoteTokenIndex)?.publicKey,
        quoteVault: group.findBank(serum3Market.quoteTokenIndex)?.vault,
        baseBank: group.findBank(serum3Market.baseTokenIndex)?.publicKey,
        baseVault: group.findBank(serum3Market.baseTokenIndex)?.vault,
      })
      .remainingAccounts(
        healthRemainingAccounts.map(
          (pk) =>
            ({ pubkey: pk, isWritable: false, isSigner: false } as AccountMeta),
        ),
      )
      .rpc();
  }

  async serum3CancelAllorders(
    group: Group,
    mangoAccount: MangoAccount,
    serum3MarketName: string,
    limit: number,
  ) {
    const serum3Market = group.serum3MarketsMap.get(serum3MarketName)!;

    const serum3MarketExternal =
      group.serum3MarketExternalsMap.get(serum3MarketName)!;

    return await this.program.methods
      .serum3CancelAllOrders(limit)
      .accounts({
        group: group.publicKey,
        account: mangoAccount.publicKey,
        owner: (this.program.provider as AnchorProvider).wallet.publicKey,
        openOrders: mangoAccount.findSerum3Account(serum3Market.marketIndex)
          ?.openOrders,
        serumMarket: serum3Market.publicKey,
        serumProgram: SERUM3_PROGRAM_ID[this.cluster],
        serumMarketExternal: serum3Market.serumMarketExternal,
        marketBids: serum3MarketExternal.bidsAddress,
        marketAsks: serum3MarketExternal.asksAddress,
        marketEventQueue: serum3MarketExternal.decoded.eventQueue,
      })
      .rpc();
  }

  async serum3SettleFunds(
    group: Group,
    mangoAccount: MangoAccount,
    serum3MarketName: string,
  ): Promise<TransactionSignature> {
    const serum3Market = group.serum3MarketsMap.get(serum3MarketName)!;

    const serum3MarketExternal =
      group.serum3MarketExternalsMap.get(serum3MarketName)!;

    const serum3MarketExternalVaultSigner =
      // TODO: put into a helper method, and remove copy pasta
      await PublicKey.createProgramAddress(
        [
          serum3Market.serumMarketExternal.toBuffer(),
          serum3MarketExternal.decoded.vaultSignerNonce.toArrayLike(
            Buffer,
            'le',
            8,
          ),
        ],
        SERUM3_PROGRAM_ID[this.cluster],
      );

    return await this.program.methods
      .serum3SettleFunds()
      .accounts({
        group: group.publicKey,
        account: mangoAccount.publicKey,
        owner: (this.program.provider as AnchorProvider).wallet.publicKey,
        openOrders: mangoAccount.findSerum3Account(serum3Market.marketIndex)
          ?.openOrders,
        serumMarket: serum3Market.publicKey,
        serumProgram: SERUM3_PROGRAM_ID[this.cluster],
        serumMarketExternal: serum3Market.serumMarketExternal,
        marketBaseVault: serum3MarketExternal.decoded.baseVault,
        marketQuoteVault: serum3MarketExternal.decoded.quoteVault,
        marketVaultSigner: serum3MarketExternalVaultSigner,
        quoteBank: group.findBank(serum3Market.quoteTokenIndex)?.publicKey,
        quoteVault: group.findBank(serum3Market.quoteTokenIndex)?.vault,
        baseBank: group.findBank(serum3Market.baseTokenIndex)?.publicKey,
        baseVault: group.findBank(serum3Market.baseTokenIndex)?.vault,
      })
      .rpc();
  }

  async serum3CancelOrder(
    group: Group,
    mangoAccount: MangoAccount,
    serum3MarketName: string,
    side: Serum3Side,
    orderId: BN,
  ): Promise<TransactionSignature> {
    const serum3Market = group.serum3MarketsMap.get(serum3MarketName)!;

    const serum3MarketExternal =
      group.serum3MarketExternalsMap.get(serum3MarketName)!;

    return await this.program.methods
      .serum3CancelOrder(side, orderId)
      .accounts({
        group: group.publicKey,
        account: mangoAccount.publicKey,
        openOrders: mangoAccount.findSerum3Account(serum3Market.marketIndex)
          ?.openOrders,
        serumMarket: serum3Market.publicKey,
        serumProgram: SERUM3_PROGRAM_ID[this.cluster],
        serumMarketExternal: serum3Market.serumMarketExternal,
        marketBids: serum3MarketExternal.bidsAddress,
        marketAsks: serum3MarketExternal.asksAddress,
        marketEventQueue: serum3MarketExternal.decoded.eventQueue,
      })
      .rpc();
  }

  async getSerum3Orders(
    group: Group,
    serum3MarketName: string,
  ): Promise<Order[]> {
    const serum3MarketExternal =
      group.serum3MarketExternalsMap.get(serum3MarketName)!;

    // TODO: filter for mango account
    return await serum3MarketExternal.loadOrdersForOwner(
      this.program.provider.connection,
      group.publicKey,
    );
  }

  /// perps

  async perpCreateMarket(
    group: Group,
    oraclePk: PublicKey,
    perpMarketIndex: number,
    name: string,
    oracleConfFilter: number,
    baseTokenIndex: number,
    baseTokenDecimals: number,
    quoteTokenIndex: number,
    quoteLotSize: number,
    baseLotSize: number,
    maintAssetWeight: number,
    initAssetWeight: number,
    maintLiabWeight: number,
    initLiabWeight: number,
    liquidationFee: number,
    makerFee: number,
    takerFee: number,
    minFunding: number,
    maxFunding: number,
    impactQuantity: number,
  ): Promise<TransactionSignature> {
    const bids = new Keypair();
    const asks = new Keypair();
    const eventQueue = new Keypair();

    return await this.program.methods
      .perpCreateMarket(
        perpMarketIndex,
        name,
        {
          confFilter: {
            val: I80F48.fromNumber(oracleConfFilter).getData(),
          },
        } as any, // future: nested custom types dont typecheck, fix if possible?
        baseTokenIndex,
        baseTokenDecimals,
        quoteTokenIndex,
        new BN(quoteLotSize),
        new BN(baseLotSize),
        maintAssetWeight,
        initAssetWeight,
        maintLiabWeight,
        initLiabWeight,
        liquidationFee,
        makerFee,
        takerFee,
        minFunding,
        maxFunding,
        new BN(impactQuantity),
      )
      .accounts({
        group: group.publicKey,
        admin: (this.program.provider as AnchorProvider).wallet.publicKey,
        oracle: oraclePk,
        bids: bids.publicKey,
        asks: asks.publicKey,
        eventQueue: eventQueue.publicKey,
        payer: (this.program.provider as AnchorProvider).wallet.publicKey,
      })
      .preInstructions([
        SystemProgram.createAccount({
          programId: this.program.programId,
          space: 8 + 90152,
          lamports:
            await this.program.provider.connection.getMinimumBalanceForRentExemption(
              90160,
            ),
          fromPubkey: (this.program.provider as AnchorProvider).wallet
            .publicKey,
          newAccountPubkey: bids.publicKey,
        }),
        SystemProgram.createAccount({
          programId: this.program.programId,
          space: 8 + 90152,
          lamports:
            await this.program.provider.connection.getMinimumBalanceForRentExemption(
              90160,
            ),
          fromPubkey: (this.program.provider as AnchorProvider).wallet
            .publicKey,
          newAccountPubkey: asks.publicKey,
        }),
        SystemProgram.createAccount({
          programId: this.program.programId,
          space: 8 + 102424,
          lamports:
            await this.program.provider.connection.getMinimumBalanceForRentExemption(
              102432,
            ),
          fromPubkey: (this.program.provider as AnchorProvider).wallet
            .publicKey,
          newAccountPubkey: eventQueue.publicKey,
        }),
      ])
      .signers([bids, asks, eventQueue])
      .rpc();
  }

  async perpCloseMarket(
    group: Group,
    perpMarketName: string,
  ): Promise<TransactionSignature> {
    const perpMarket = group.perpMarketsMap.get(perpMarketName)!;

    return await this.program.methods
      .perpCloseMarket()
      .accounts({
        group: group.publicKey,
        admin: (this.program.provider as AnchorProvider).wallet.publicKey,
        perpMarket: perpMarket.publicKey,
        asks: perpMarket.asks,
        bids: perpMarket.bids,
        eventQueue: perpMarket.eventQueue,
        solDestination: (this.program.provider as AnchorProvider).wallet
          .publicKey,
      })
      .rpc();
  }

  public async perpGetMarkets(
    group: Group,
    baseTokenIndex?: number,
    quoteTokenIndex?: number,
  ): Promise<PerpMarket[]> {
    const bumpfbuf = Buffer.alloc(1);
    bumpfbuf.writeUInt8(255);

    const filters: MemcmpFilter[] = [
      {
        memcmp: {
          bytes: group.publicKey.toBase58(),
          offset: 24,
        },
      },
    ];

    if (baseTokenIndex) {
      const bbuf = Buffer.alloc(2);
      bbuf.writeUInt16LE(baseTokenIndex);
      filters.push({
        memcmp: {
          bytes: bs58.encode(bbuf),
          offset: 444,
        },
      });
    }

    if (quoteTokenIndex) {
      const qbuf = Buffer.alloc(2);
      qbuf.writeUInt16LE(quoteTokenIndex);
      filters.push({
        memcmp: {
          bytes: bs58.encode(qbuf),
          offset: 446,
        },
      });
    }

    return (await this.program.account.perpMarket.all(filters)).map((tuple) =>
      PerpMarket.from(tuple.publicKey, tuple.account),
    );
  }

  async perpPlaceOrder(
    group: Group,
    mangoAccount: MangoAccount,
    perpMarketName: string,
    side: Side,
    price: number,
    quantity: number,
    maxQuoteQuantity: number,
    clientOrderId: number,
    orderType: OrderType,
    expiryTimestamp: number,
    limit: number,
  ) {
    const perpMarket = group.perpMarketsMap.get(perpMarketName)!;

    const healthRemainingAccounts: PublicKey[] =
      await this.buildHealthRemainingAccounts(group, mangoAccount);

    let [nativePrice, nativeQuantity] = perpMarket.uiToNativePriceQuantity(
      price,
      quantity,
    );

    const maxQuoteQuantityLots = maxQuoteQuantity
      ? perpMarket.uiQuoteToLots(maxQuoteQuantity)
      : I64_MAX_BN;

    await this.program.methods
      .perpPlaceOrder(
        side,
        nativePrice,
        nativeQuantity,
        maxQuoteQuantityLots,
        new BN(clientOrderId),
        orderType,
        new BN(expiryTimestamp),
        limit,
      )
      .accounts({
        group: group.publicKey,
        account: mangoAccount.publicKey,
        perpMarket: perpMarket.publicKey,
        asks: perpMarket.asks,
        bids: perpMarket.bids,
        eventQueue: perpMarket.eventQueue,
        oracle: perpMarket.oracle,
        owner: (this.program.provider as AnchorProvider).wallet.publicKey,
      })
      .remainingAccounts(
        healthRemainingAccounts.map(
          (pk) =>
            ({ pubkey: pk, isWritable: false, isSigner: false } as AccountMeta),
        ),
      )
      .rpc();
  }

  /// margin trade (orca)

  public async marginTrade({
    group,
    mangoAccount,
    inputToken,
    amountIn,
    outputToken,
    minimumAmountOut,
  }: {
    group: Group;
    mangoAccount: MangoAccount;
    inputToken: string;
    amountIn: number;
    outputToken: string;
    minimumAmountOut: number;
  }): Promise<TransactionSignature> {
    const inputBank = group.banksMap.get(inputToken);
    const outputBank = group.banksMap.get(outputToken);

    if (!inputBank || !outputBank) throw new Error('Invalid token');

    const healthRemainingAccounts: PublicKey[] =
      await this.buildHealthRemainingAccounts(group, mangoAccount, [
        inputBank,
        outputBank,
      ]);
    const parsedHealthAccounts = healthRemainingAccounts.map(
      (pk) =>
        ({
          pubkey: pk,
          isWritable:
            pk.equals(inputBank.publicKey) || pk.equals(outputBank.publicKey)
              ? true
              : false,
          isSigner: false,
        } as AccountMeta),
    );

    /*
     *
     * Find or create associated token account
     *
     */
    let tokenAccountPk = await getAssociatedTokenAddress(
      inputBank.mint,
      mangoAccount.owner,
    );
    const tokenAccExists =
      await this.program.provider.connection.getAccountInfo(tokenAccountPk);

    let preInstructions = [];
    if (!tokenAccExists) {
      preInstructions.push(
        createAssociatedTokenAccountInstruction(
          mangoAccount.owner,
          tokenAccountPk,
          mangoAccount.owner,
          inputBank.mint,
          TOKEN_PROGRAM_ID,
          ASSOCIATED_TOKEN_PROGRAM_ID,
        ),
      );
    }

    /*
     *
     * Borrow a token and transfer to wallet then transfer back
     *
     */
    // TODO don't hard code decimal #
    const decimals = 6;
    const nativeAmount = toU64(amountIn, decimals);
    const instructions: TransactionInstruction[] = [];
    const transferIx = createTransferInstruction(
      inputBank.vault,
      tokenAccountPk,
      inputBank.publicKey,
      nativeAmount,
      [],
      TOKEN_PROGRAM_ID,
    );
    const inputBankKey = transferIx.keys[2];
    transferIx.keys[2] = { ...inputBankKey, isWritable: true, isSigner: false };
    instructions.push(transferIx);

    const transferIx2 = createTransferInstruction(
      tokenAccountPk,
      inputBank.vault,
      mangoAccount.owner,
      nativeAmount,
      [],
      TOKEN_PROGRAM_ID,
    );
    instructions.push(transferIx2);

    /*
     *
     * Build data objects for margin trade instructions
     *
     */
    const targetRemainingAccounts = instructions
      .map((ix) => [
        {
          pubkey: ix.programId,
          isWritable: false,
          isSigner: false,
        } as AccountMeta,
        ...ix.keys,
      ])
      .flat();

    const banks = Array.from(group.banksMap.values());
    const bankPks = banks.map((b) => b.publicKey.toString());
    const bankIndex = bankPks.indexOf(inputBank.publicKey.toString());

    const withdraws: FlashLoanWithdraw[] = [
      { index: 3, amount: toU64(amountIn, 9) },
    ];

    let cpiDatas = [];
    for (const [index, ix] of instructions.entries()) {
      if (index === 0) {
        cpiDatas.push({
          accountStart: new BN(parsedHealthAccounts.length),
          data: ix.data,
        });
      } else {
        cpiDatas.push({
          accountStart: cpiDatas[index - 1].accountStart.add(
            new BN(instructions[index - 1].keys.length + 1),
          ),
          data: ix.data,
        });
      }
    }

    console.log('instruction1', transferIx);
    console.log('instruction2', transferIx2);

    console.log('cpiDatas', cpiDatas);
    console.log(
      'targetRemainingAccounts',
      targetRemainingAccounts.map((t) => ({
        ...t,
        pubkey: t.pubkey.toString(),
      })),
    );

    return await this.program.methods
      .flashLoan(withdraws, [cpiDatas])
      .accounts({
        group: group.publicKey,
        account: mangoAccount.publicKey,
        owner: (this.program.provider as AnchorProvider).wallet.publicKey,
      })
      .remainingAccounts([...parsedHealthAccounts, ...targetRemainingAccounts])
      .preInstructions(preInstructions)
      .signers([])
      .rpc({ skipPreflight: true });
  }

  /// liquidations

  // TODO
  // async liqTokenWithToken(
  //   assetTokenIndex: number,
  //   liabTokenIndex: number,
  //   maxLiabTransfer: number,
  // ): Promise<TransactionSignature> {
  //   return await this.program.methods
  //     .liqTokenWithToken(assetTokenIndex, liabTokenIndex, {
  //       val: I80F48.fromNumber(maxLiabTransfer).getData(),
  //     })
  //     .rpc();
  // }

  /// static

  static connect(
    provider: Provider,
    cluster: Cluster,
    programId: PublicKey,
  ): MangoClient {
    // TODO: use IDL on chain or in repository? decide...
    // Alternatively we could fetch IDL from chain.
    // const idl = await Program.fetchIdl(MANGO_V4_ID, provider);
    let idl = IDL;

    return new MangoClient(
      new Program<MangoV4>(idl as MangoV4, programId, provider),
      programId,
      cluster,
    );
  }

  static connectForGroupName(
    provider: Provider,
    groupName: string,
  ): MangoClient {
    // TODO: use IDL on chain or in repository? decide...
    // Alternatively we could fetch IDL from chain.
    // const idl = await Program.fetchIdl(MANGO_V4_ID, provider);
    let idl = IDL;

    const id = Id.fromIds(groupName);

    return new MangoClient(
      new Program<MangoV4>(
        idl as MangoV4,
        new PublicKey(id.mangoProgramId),
        provider,
      ),
      new PublicKey(id.mangoProgramId),
      id.cluster,
      groupName,
    );
  }

  /// private

  private async buildHealthRemainingAccounts(
    group: Group,
    mangoAccount: MangoAccount,
    banks?: Bank[] /** TODO for serum3PlaceOrder we are just ingoring this atm */,
  ) {
    const healthRemainingAccounts: PublicKey[] = [];

    const tokenIndices = mangoAccount.tokens
      .filter((token) => token.tokenIndex !== 65535)
      .map((token) => token.tokenIndex);

    if (banks?.length) {
      for (const bank of banks) {
        tokenIndices.push(bank.tokenIndex);
      }
    }

    const mintInfos = [...new Set(tokenIndices)].map(
      (tokenIndex) => group.mintInfosMap.get(tokenIndex)!,
    );
    healthRemainingAccounts.push(...mintInfos.map((mintInfo) => mintInfo.bank));
    healthRemainingAccounts.push(
      ...mintInfos.map((mintInfo) => mintInfo.oracle),
    );
    healthRemainingAccounts.push(
      ...mangoAccount.serum3
        .filter((serum3Account) => serum3Account.marketIndex !== 65535)
        .map((serum3Account) => serum3Account.openOrders),
    );
    healthRemainingAccounts.push(
      ...mangoAccount.perps
        .filter((perp) => perp.marketIndex !== 65535)
        .map(
          (perp) =>
            Array.from(group.perpMarketsMap.values()).filter(
              (perpMarket) => perpMarket.perpMarketIndex === perp.marketIndex,
            )[0].publicKey,
        ),
    );

    return healthRemainingAccounts;
  }
}<|MERGE_RESOLUTION|>--- conflicted
+++ resolved
@@ -7,16 +7,12 @@
   WRAPPED_SOL_MINT,
 } from '@project-serum/serum/lib/token-instructions';
 import { parsePriceData } from '@pythnetwork/client';
-<<<<<<< HEAD
 import {
   ASSOCIATED_TOKEN_PROGRAM_ID,
   createAssociatedTokenAccountInstruction,
   createTransferInstruction,
   TOKEN_PROGRAM_ID,
 } from '@solana/spl-token';
-=======
-import { TOKEN_PROGRAM_ID } from '@solana/spl-token';
->>>>>>> c1dea82a
 import {
   AccountMeta,
   Cluster,
