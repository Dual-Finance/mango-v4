import { BN } from '@project-serum/anchor';
import { utf8 } from '@project-serum/anchor/dist/cjs/utils/bytes';
import { Order, Orderbook } from '@project-serum/serum/lib/market';
import { PublicKey } from '@solana/web3.js';
import { MangoClient } from '../client';
import { nativeI80F48ToUi, toNative, toUiDecimals } from '../utils';
import { Bank } from './bank';
import { Group } from './group';
import { HealthCache, HealthCacheDto } from './healthCache';
import { I80F48, I80F48Dto, ONE_I80F48, ZERO_I80F48 } from './I80F48';
import { Serum3Market, Serum3Side } from './serum3';
export class MangoAccount {
  public tokens: TokenPosition[];
  public serum3: Serum3Orders[];
  public perps: PerpPosition[];
  public name: string;

  static from(
    publicKey: PublicKey,
    obj: {
      group: PublicKey;
      owner: PublicKey;
      name: number[];
      delegate: PublicKey;
      beingLiquidated: number;
      accountNum: number;
      bump: number;
      netDeposits: BN;
      netSettled: BN;
      headerVersion: number;
      tokens: unknown;
      serum3: unknown;
      perps: unknown;
      perpOpenOrders: unknown;
    },
  ) {
    return new MangoAccount(
      publicKey,
      obj.group,
      obj.owner,
      obj.name,
      obj.delegate,
      obj.beingLiquidated,
      obj.accountNum,
      obj.bump,
      obj.netDeposits,
      obj.netSettled,
      obj.headerVersion,
      obj.tokens as TokenPositionDto[],
      obj.serum3 as Serum3PositionDto[],
      obj.perps as PerpPositionDto[],
      obj.perpOpenOrders as any,
      {} as any,
    );
  }

  constructor(
    public publicKey: PublicKey,
    public group: PublicKey,
    public owner: PublicKey,
    name: number[],
    public delegate: PublicKey,
    beingLiquidated: number,
    public accountNum: number,
    bump: number,
    netDeposits: BN,
    netSettled: BN,
    headerVersion: number,
    tokens: TokenPositionDto[],
    serum3: Serum3PositionDto[],
    perps: PerpPositionDto[],
    perpOpenOrders: PerpPositionDto[],
    public accountData: undefined | MangoAccountData,
  ) {
    this.name = utf8.decode(new Uint8Array(name)).split('\x00')[0];
    this.tokens = tokens.map((dto) => TokenPosition.from(dto));
    this.serum3 = serum3.map((dto) => Serum3Orders.from(dto));
    this.perps = perps.map((dto) => PerpPosition.from(dto));
    this.accountData = undefined;
  }

  async reload(client: MangoClient, group: Group): Promise<MangoAccount> {
    Object.assign(this, await client.getMangoAccount(this));
    return await this.reloadAccountData(client, group);
  }

  async reloadAccountData(
    client: MangoClient,
    group: Group,
  ): Promise<MangoAccount> {
    this.accountData = await client.computeAccountData(group, this);
    return this;
  }

  tokensActive(): TokenPosition[] {
    return this.tokens.filter((token) => token.isActive());
  }

  serum3Active(): Serum3Orders[] {
    return this.serum3.filter((serum3) => serum3.isActive());
  }

  perpActive(): PerpPosition[] {
    return this.perps.filter((perp) => perp.isActive());
  }

  findToken(tokenIndex: number): TokenPosition | undefined {
    return this.tokens.find((ta) => ta.tokenIndex == tokenIndex);
  }

  findSerum3Account(marketIndex: number): Serum3Orders | undefined {
    return this.serum3.find((sa) => sa.marketIndex == marketIndex);
  }

  // How to navigate
  // * if a function is returning a I80F48, then usually the return value is in native quote or native token, unless specified
  // * if a function is returning a number, then usually the return value is in ui tokens, unless specified
  // * functions try to be explicit by having native or ui in the name to better reflect the value
  // * some values might appear unexpected large or small, usually the doc contains a "note"

  /**
   *
   * @param bank
   * @returns native balance for a token, is signed
   */
  getTokenBalance(bank: Bank): I80F48 {
    const tp = this.findToken(bank.tokenIndex);
    return tp ? tp.balance(bank) : ZERO_I80F48;
  }

  /**
   *
   * @param bank
   * @returns native deposits for a token, 0 if position has borrows
   */
  getTokenDeposits(bank: Bank): I80F48 {
    const tp = this.findToken(bank.tokenIndex);
    return tp ? tp.deposits(bank) : ZERO_I80F48;
  }

  /**
   *
   * @param bank
   * @returns native borrows for a token, 0 if position has deposits
   */
  getTokenBorrows(bank: Bank): I80F48 {
    const tp = this.findToken(bank.tokenIndex);
    return tp ? tp.borrows(bank) : ZERO_I80F48;
  }

  /**
   *
   * @param bank
   * @returns UI balance for a token, is signed
   */
  getTokenBalanceUi(bank: Bank): number {
    const tp = this.findToken(bank.tokenIndex);
    return tp ? tp.balanceUi(bank) : 0;
  }

  /**
   *
   * @param bank
   * @returns UI deposits for a token, 0 or more
   */
  getTokenDepositsUi(bank: Bank): number {
    const ta = this.findToken(bank.tokenIndex);
    return ta ? ta.depositsUi(bank) : 0;
  }

  /**
   *
   * @param bank
   * @returns UI borrows for a token, 0 or less
   */
  getTokenBorrowsUi(bank: Bank): number {
    const ta = this.findToken(bank.tokenIndex);
    return ta ? ta.borrowsUi(bank) : 0;
  }

  /**
   * Health, see health.rs or https://docs.mango.markets/mango-markets/health-overview
   * @param healthType
   * @returns raw health number, in native quote
   */
  getHealth(healthType: HealthType): I80F48 | undefined {
    return healthType == HealthType.init
      ? this.accountData?.initHealth
      : this.accountData?.maintHealth;
  }

  /**
   * Health ratio, which is computed so `100 * (assets-liabs)/liabs`
   * Note: health ratio is technically ∞ if liabs are 0
   * @param healthType
   * @returns health ratio, in percentage form
   */
  getHealthRatio(healthType: HealthType): I80F48 | undefined {
    return this.accountData?.healthCache.healthRatio(healthType);
  }

  /**
   * Health ratio
   * @param healthType
   * @returns health ratio, in percentage form, capped to 100
   */
  getHealthRatioUi(healthType: HealthType): number | undefined {
    const ratio = this.getHealthRatio(healthType)?.toNumber();
    if (ratio) {
      return ratio > 100 ? 100 : Math.trunc(ratio);
    } else {
      return undefined;
    }
  }

  /**
   * Sum of all the assets i.e. token deposits, borrows, total assets in spot open orders, (perps positions is todo) in terms of quote value.
   * @returns equity, in native quote
   */
  getEquity(): I80F48 | undefined {
    if (this.accountData) {
      const equity = this.accountData.equity;
      const total_equity = equity.tokens.reduce(
        (a, b) => a.add(b.value),
        ZERO_I80F48,
      );
      return total_equity;
    }
    return undefined;
  }

  /**
   * The amount of native quote you could withdraw against your existing assets.
   * @returns collateral value, in native quote
   */
  getCollateralValue(): I80F48 | undefined {
    return this.getHealth(HealthType.init);
  }

  /**
   * Sum of all positive assets.
   * @returns assets, in native quote
   */
  getAssetsValue(healthType: HealthType): I80F48 | undefined {
    return this.accountData?.healthCache.assets(healthType);
  }

  /**
   * Sum of all negative assets.
   * @returns liabs, in native quote
   */
  getLiabsValue(healthType: HealthType): I80F48 | undefined {
    return this.accountData?.healthCache.liabs(healthType);
  }

  /**
   * The amount of given native token you can withdraw including borrows, considering all existing assets as collateral.
   * @returns amount of given native token you can borrow, considering all existing assets as collateral, in native token
   */
  getMaxWithdrawWithBorrowForToken(
    group: Group,
    mintPk: PublicKey,
  ): I80F48 | undefined {
    const tokenBank: Bank = group.getFirstBankByMint(mintPk);
    const initHealth = this.accountData?.initHealth;

    if (!initHealth) return undefined;

    // Case 1:
    // Cannot withdraw if init health is below 0
    if (initHealth.lte(ZERO_I80F48)) {
      return ZERO_I80F48;
    }

    // Deposits need special treatment since they would neither count towards liabilities
    // nor would be charged loanOriginationFeeRate when withdrawn

    const tp = this.findToken(tokenBank.tokenIndex);
    if (!tokenBank.price) return undefined;
    const existingTokenDeposits = tp ? tp.deposits(tokenBank) : ZERO_I80F48;
    let existingPositionHealthContrib = ZERO_I80F48;
    if (existingTokenDeposits.gt(ZERO_I80F48)) {
      existingPositionHealthContrib = existingTokenDeposits
        .mul(tokenBank.price)
        .mul(tokenBank.initAssetWeight);
    }

    // Case 2: token deposits have higher contribution than initHealth,
    // can withdraw without borrowing until initHealth reaches 0
    if (existingPositionHealthContrib.gt(initHealth)) {
      const withdrawAbleExistingPositionHealthContrib = initHealth;
      // console.log(`initHealth ${initHealth}`);
      // console.log(
      //   `existingPositionHealthContrib ${existingPositionHealthContrib}`,
      // );
      // console.log(
      //   `withdrawAbleExistingPositionHealthContrib ${withdrawAbleExistingPositionHealthContrib}`,
      // );
      return withdrawAbleExistingPositionHealthContrib
        .div(tokenBank.initAssetWeight)
        .div(tokenBank.price);
    }

    // Case 3: withdraw = withdraw existing deposits + borrows until initHealth reaches 0
    const initHealthWithoutExistingPosition = initHealth.sub(
      existingPositionHealthContrib,
    );
    const maxBorrowNative = initHealthWithoutExistingPosition
      .div(tokenBank.initLiabWeight)
      .div(tokenBank.price);
    const maxBorrowNativeWithoutFees = maxBorrowNative.div(
      ONE_I80F48.add(tokenBank.loanOriginationFeeRate),
    );
    // console.log(`initHealth ${initHealth}`);
    // console.log(
    //   `existingPositionHealthContrib ${existingPositionHealthContrib}`,
    // );
    // console.log(
    //   `initHealthWithoutExistingPosition ${initHealthWithoutExistingPosition}`,
    // );
    // console.log(`maxBorrowNative ${maxBorrowNative}`);
    // console.log(`maxBorrowNativeWithoutFees ${maxBorrowNativeWithoutFees}`);
    return maxBorrowNativeWithoutFees.add(existingTokenDeposits);
  }

  getMaxWithdrawWithBorrowForTokenUi(
    group: Group,
    mintPk: PublicKey,
  ): number | undefined {
    const maxWithdrawWithBorrow = this.getMaxWithdrawWithBorrowForToken(
      group,
      mintPk,
    );
    if (maxWithdrawWithBorrow) {
      return toUiDecimals(maxWithdrawWithBorrow, group.getMintDecimals(mintPk));
    } else {
      return undefined;
    }
  }

  /**
   * The max amount of given source native token you can swap to a target token.
   * note: slippageAndFeesFactor is a normalized number, <1,
   *  e.g. a slippage of 5% and some fees which are 1%, then slippageAndFeesFactor = 0.94
   *  the factor is used to compute how much target can be obtained by swapping source
   * @returns max amount of given source native token you can swap to a target token, in native token
   */
  getMaxSourceForTokenSwap(
    group: Group,
    sourceMintPk: PublicKey,
    targetMintPk: PublicKey,
    slippageAndFeesFactor: number,
  ): I80F48 | undefined {
    if (!this.accountData) return undefined;
    return this.accountData.healthCache
      .getMaxSourceForTokenSwap(
        group,
        sourceMintPk,
        targetMintPk,
        ONE_I80F48, // target 1% health
      )
      .mul(I80F48.fromNumber(slippageAndFeesFactor));
  }

  /**
   * The max amount of given source ui token you can swap to a target token.
   * note: slippageAndFeesFactor is a normalized number, <1,
   *  e.g. a slippage of 5% and some fees which are 1%, then slippageAndFeesFactor = 0.94
   *  the factor is used to compute how much target can be obtained by swapping source
   * @returns max amount of given source ui token you can swap to a target token, in ui token
   */
  getMaxSourceUiForTokenSwap(
    group: Group,
    sourceMintPk: PublicKey,
    targetMintPk: PublicKey,
    slippageAndFeesFactor: number,
  ): number | undefined {
    const maxSource = this.getMaxSourceForTokenSwap(
      group,
      sourceMintPk,
      targetMintPk,
      slippageAndFeesFactor,
    );
    if (maxSource) {
      return toUiDecimals(maxSource, group.getMintDecimals(sourceMintPk));
    }
  }

  /**
   * Simulates new health ratio after applying tokenChanges to the token positions.
   * Note: token changes are expected in native amounts
   *
   * e.g. useful to simulate health after a potential swap.
   * Note: health ratio is technically ∞ if liabs are 0
   * @returns health ratio, in percentage form
   */
  simHealthRatioWithTokenPositionChanges(
    group: Group,
    nativeTokenChanges: {
      nativeTokenAmount: I80F48;
      mintPk: PublicKey;
    }[],
    healthType: HealthType = HealthType.init,
  ): I80F48 | undefined {
    if (!this.accountData) return undefined;
    return this.accountData.healthCache.simHealthRatioWithTokenPositionChanges(
      group,
      nativeTokenChanges,
      healthType,
    );
  }

  /**
   * Simulates new health ratio after applying tokenChanges to the token positions.
   * Note: token changes are expected in ui amounts
   *
   * e.g. useful to simulate health after a potential swap.
   * Note: health ratio is technically ∞ if liabs are 0
   * @returns health ratio, in percentage form
   */
  simHealthRatioWithTokenPositionUiChanges(
    group: Group,
    uiTokenChanges: {
      uiTokenAmount: number;
      mintPk: PublicKey;
    }[],
    healthType: HealthType = HealthType.init,
  ): number | undefined {
    const nativeTokenChanges = uiTokenChanges.map((tokenChange) => {
      return {
        nativeTokenAmount: toNative(
          tokenChange.uiTokenAmount,
          group.getMintDecimals(tokenChange.mintPk),
        ),
        mintPk: tokenChange.mintPk,
      };
    });
    return this.accountData?.healthCache
      .simHealthRatioWithTokenPositionChanges(
        group,
        nativeTokenChanges,
        healthType,
      )
      .toNumber();
  }

  public async loadSerum3OpenOrdersForMarket(
    client: MangoClient,
    group: Group,
    externalMarketPk: PublicKey,
  ): Promise<Order[]> {
    const serum3Market = group.serum3MarketsMapByExternal.get(
      externalMarketPk.toBase58(),
    );
    const serum3OO = this.serum3Active().find(
      (s) => s.marketIndex === serum3Market.marketIndex,
    );
    if (!serum3OO) {
      throw new Error(`No open orders account found for ${externalMarketPk}`);
    }

    const serum3MarketExternal = group.serum3MarketExternalsMap.get(
      externalMarketPk.toBase58(),
    )!;
    const [bidsInfo, asksInfo] =
      await client.program.provider.connection.getMultipleAccountsInfo([
        serum3MarketExternal.bidsAddress,
        serum3MarketExternal.asksAddress,
      ]);
    const bids = Orderbook.decode(serum3MarketExternal, bidsInfo.data);
    const asks = Orderbook.decode(serum3MarketExternal, asksInfo.data);
    return [...bids, ...asks].filter((o) =>
      o.openOrdersAddress.equals(serum3OO.openOrders),
    );
  }

  /**
   *
   * @param group
   * @param serum3Market
   * @returns maximum native quote which can be traded for base token given current health
   */
<<<<<<< HEAD
  public getMaxQuoteForSerum3Bid(
    group: Group,
    serum3Market: Serum3Market,
  ): I80F48 {
    return this.accountData.healthCache.getMaxForSerum3Order(
      group,
      serum3Market,
      Serum3Side.bid,
      I80F48.fromNumber(3),
    );
  }

  public getMaxQuoteForSerum3BidUi(
    group: Group,
    externalMarketPk: PublicKey,
  ): number {
    const serum3Market = group.serum3MarketsMapByExternal.get(
      externalMarketPk.toBase58(),
    );
    const nativeAmount = this.getMaxQuoteForSerum3Bid(group, serum3Market);
    return toUiDecimals(
      nativeAmount,
      group.getFirstBankByTokenIndex(serum3Market.quoteTokenIndex).mintDecimals,
    );
  }

  /**
   *
   * @param group
   * @param serum3Market
   * @returns maximum native base which can be traded for quote token given current health
   */
  public getMaxBaseForSerum3Ask(
    group: Group,
    serum3Market: Serum3Market,
  ): I80F48 {
    return this.accountData.healthCache.getMaxForSerum3Order(
      group,
      serum3Market,
      Serum3Side.ask,
      I80F48.fromNumber(3),
    );
  }

  public getMaxBaseForSerum3AskUi(
    group: Group,
    externalMarketPk: PublicKey,
  ): number {
    const serum3Market = group.serum3MarketsMapByExternal.get(
      externalMarketPk.toBase58(),
    );
    const nativeAmount = this.getMaxBaseForSerum3Ask(group, serum3Market);
    return toUiDecimals(
      nativeAmount,
      group.getFirstBankByTokenIndex(serum3Market.baseTokenIndex).mintDecimals,
    );
  }

  /**
   *
   * @param group
   * @param nativeQuoteAmount
   * @param serum3Market
   * @param healthType
   * @returns health ratio after a bid with nativeQuoteAmount is placed
   */
  simHealthRatioWithSerum3BidChanges(
    group: Group,
    nativeQuoteAmount: I80F48,
    serum3Market: Serum3Market,
    healthType: HealthType = HealthType.init,
  ): I80F48 {
    return this.accountData.healthCache.simHealthRatioWithSerum3BidChanges(
      group,
      nativeQuoteAmount,
      serum3Market,
      healthType,
    );
  }

  simHealthRatioWithSerum3BidUiChanges(
    group: Group,
    uiQuoteAmount: number,
    externalMarketPk: PublicKey,
    healthType: HealthType = HealthType.init,
  ): number {
    const serum3Market = group.serum3MarketsMapByExternal.get(
      externalMarketPk.toBase58(),
    );
    return this.simHealthRatioWithSerum3BidChanges(
      group,
      toNative(
        uiQuoteAmount,
        group.getFirstBankByTokenIndex(serum3Market.quoteTokenIndex)
          .mintDecimals,
      ),
      serum3Market,
      healthType,
    ).toNumber();
  }

  /**
   *
   * @param group
   * @param nativeBaseAmount
   * @param serum3Market
   * @param healthType
   * @returns health ratio after an ask with nativeBaseAmount is placed
   */
  simHealthRatioWithSerum3AskChanges(
    group: Group,
    nativeBaseAmount: I80F48,
    serum3Market: Serum3Market,
    healthType: HealthType = HealthType.init,
  ): I80F48 {
    return this.accountData.healthCache.simHealthRatioWithSerum3AskChanges(
      group,
      nativeBaseAmount,
      serum3Market,
      healthType,
    );
  }

  simHealthRatioWithSerum3AskUiChanges(
    group: Group,
    uiBaseAmount: number,
    externalMarketPk: PublicKey,
    healthType: HealthType = HealthType.init,
  ): number {
    const serum3Market = group.serum3MarketsMapByExternal.get(
      externalMarketPk.toBase58(),
    );
    return this.simHealthRatioWithSerum3AskChanges(
      group,
      toNative(
        uiBaseAmount,
        group.getFirstBankByTokenIndex(serum3Market.baseTokenIndex)
          .mintDecimals,
      ),
      serum3Market,
      healthType,
    ).toNumber();
=======
  getSerum3MarketMarginAvailable(
    group: Group,
    marketName: string,
  ): I80F48 | undefined {
    if (!this.accountData) return undefined;
    const initHealth = this.accountData.initHealth;
    const serum3Market = group.serum3MarketsMap.get(marketName)!;
    const marketAssetWeight = group.getFirstBankByTokenIndex(
      serum3Market.baseTokenIndex,
    ).initAssetWeight;
    return initHealth.div(ONE_I80F48.sub(marketAssetWeight));
>>>>>>> 263bc6ff
  }

  /**
   * The remaining native quote margin available for given market.
   *
   * TODO: this is a very bad estimation atm.
   * It assumes quote asset is always quote,
   * it assumes that there are no interaction effects,
   * it assumes that there are no existing borrows for either of the tokens in the market.
   */
  getPerpMarketMarginAvailable(
    group: Group,
    marketName: string,
  ): I80F48 | undefined {
    if (!this.accountData) return undefined;
    const initHealth = this.accountData.initHealth;
    const perpMarket = group.perpMarketsMap.get(marketName)!;
    const marketAssetWeight = perpMarket.initAssetWeight;
    return initHealth.div(ONE_I80F48.sub(marketAssetWeight));
  }

  toString(group?: Group): string {
    let res = 'MangoAccount';
    res = res + '\n pk: ' + this.publicKey.toString();
    res = res + '\n name: ' + this.name;
    res = res + '\n owner: ' + this.owner;
    res = res + '\n delegate: ' + this.delegate;

    res =
      this.tokensActive().length > 0
        ? res +
          '\n tokens:' +
          JSON.stringify(
            this.tokens.map((token, i) =>
              token.isActive()
                ? token.toString(group, i)
                : `index: ${i} - empty slot`,
            ),
            null,
            4,
          )
        : res + '';

    res =
      this.serum3Active().length > 0
        ? res + '\n serum:' + JSON.stringify(this.serum3Active(), null, 4)
        : res + '';

    res =
      this.perpActive().length > 0
        ? res + '\n perps:' + JSON.stringify(this.perpActive(), null, 4)
        : res + '';

    return res;
  }
}

export class TokenPosition {
  static TokenIndexUnset = 65535;
  static from(dto: TokenPositionDto) {
    return new TokenPosition(
      I80F48.from(dto.indexedPosition),
      dto.tokenIndex,
      dto.inUseCount,
    );
  }

  constructor(
    public indexedPosition: I80F48,
    public tokenIndex: number,
    public inUseCount: number,
  ) {}

  public isActive(): boolean {
    return this.tokenIndex !== TokenPosition.TokenIndexUnset;
  }

  /**
   *
   * @param bank
   * @returns native balance
   */
  public balance(bank: Bank): I80F48 {
    if (this.indexedPosition.isPos()) {
      return bank.depositIndex.mul(this.indexedPosition);
    } else {
      return bank.borrowIndex.mul(this.indexedPosition);
    }
  }

  /**
   *
   * @param bank
   * @returns native deposits, 0 if position has borrows
   */
  public deposits(bank: Bank): I80F48 {
    if (this.indexedPosition && this.indexedPosition.lt(ZERO_I80F48)) {
      return ZERO_I80F48;
    }
    return this.balance(bank);
  }

  /**
   *
   * @param bank
   * @returns native borrows, 0 if position has deposits
   */
  public borrows(bank: Bank): I80F48 {
    if (this.indexedPosition && this.indexedPosition.gt(ZERO_I80F48)) {
      return ZERO_I80F48;
    }
    return this.balance(bank).abs();
  }

  /**
   * @param bank
   * @returns UI balance, is signed
   */
  public balanceUi(bank: Bank): number {
    return nativeI80F48ToUi(this.balance(bank), bank.mintDecimals).toNumber();
  }

  /**
   * @param bank
   * @returns UI deposits, 0 if position has borrows
   */
  public depositsUi(bank: Bank): number {
    return nativeI80F48ToUi(this.deposits(bank), bank.mintDecimals).toNumber();
  }

  /**
   * @param bank
   * @returns UI borrows, 0 if position has deposits
   */
  public borrowsUi(bank: Bank): number {
    return nativeI80F48ToUi(this.borrows(bank), bank.mintDecimals).toNumber();
  }

  public toString(group?: Group, index?: number): string {
    let extra = '';
    if (group) {
      const bank: Bank = group.getFirstBankByTokenIndex(this.tokenIndex);
      if (bank) {
        const native = this.balance(bank);
        extra += ', native: ' + native.toNumber();
        extra += ', ui: ' + this.balanceUi(bank);
        extra += ', tokenName: ' + bank.name;
      }
    }

    return (
      (index !== undefined ? 'index: ' + index : '') +
      ', tokenIndex: ' +
      this.tokenIndex +
      ', inUseCount: ' +
      this.inUseCount +
      ', indexedValue: ' +
      this.indexedPosition.toNumber() +
      extra
    );
  }
}

export class TokenPositionDto {
  constructor(
    public indexedPosition: I80F48Dto,
    public tokenIndex: number,
    public inUseCount: number,
    public reserved: number[],
  ) {}
}

export class Serum3Orders {
  static Serum3MarketIndexUnset = 65535;
  static from(dto: Serum3PositionDto): Serum3Orders {
    return new Serum3Orders(
      dto.openOrders,
      dto.marketIndex,
      dto.baseTokenIndex,
      dto.quoteTokenIndex,
    );
  }

  constructor(
    public openOrders: PublicKey,
    public marketIndex: number,
    public baseTokenIndex: number,
    public quoteTokenIndex: number,
  ) {}

  public isActive(): boolean {
    return this.marketIndex !== Serum3Orders.Serum3MarketIndexUnset;
  }
}

export class Serum3PositionDto {
  constructor(
    public openOrders: PublicKey,
    public marketIndex: number,
    public baseTokenIndex: number,
    public quoteTokenIndex: number,
    public reserved: number[],
  ) {}
}

export class PerpPosition {
  static PerpMarketIndexUnset = 65535;
  static from(dto: PerpPositionDto) {
    return new PerpPosition(
      dto.marketIndex,
      dto.basePositionLots.toNumber(),
      dto.quotePositionNative.val.toNumber(),
      dto.bidsBaseLots.toNumber(),
      dto.asksBaseLots.toNumber(),
      dto.takerBaseLots.toNumber(),
      dto.takerQuoteLots.toNumber(),
    );
  }

  constructor(
    public marketIndex: number,
    public basePositionLots: number,
    public quotePositionNative: number,
    public bidsBaseLots: number,
    public asksBaseLots: number,
    public takerBaseLots: number,
    public takerQuoteLots: number,
  ) {}

  isActive(): boolean {
    return this.marketIndex != PerpPosition.PerpMarketIndexUnset;
  }
}

export class PerpPositionDto {
  constructor(
    public marketIndex: number,
    public reserved: [],
    public basePositionLots: BN,
    public quotePositionNative: { val: BN },
    public bidsBaseLots: BN,
    public asksBaseLots: BN,
    public takerBaseLots: BN,
    public takerQuoteLots: BN,
  ) {}
}

export class HealthType {
  static maint = { maint: {} };
  static init = { init: {} };
}

export class MangoAccountData {
  constructor(
    public healthCache: HealthCache,
    public initHealth: I80F48,
    public maintHealth: I80F48,
    public equity: Equity,
  ) {}

  static from(event: {
    healthCache: HealthCacheDto;
    initHealth: I80F48Dto;
    maintHealth: I80F48Dto;
    equity: {
      tokens: [{ tokenIndex: number; value: I80F48Dto }];
      perps: [{ perpMarketIndex: number; value: I80F48Dto }];
    };
    initHealthLiabs: I80F48Dto;
    tokenAssets: any;
  }) {
    return new MangoAccountData(
      HealthCache.fromDto(event.healthCache),
      I80F48.from(event.initHealth),
      I80F48.from(event.maintHealth),
      Equity.from(event.equity),
    );
  }
}

export class Equity {
  public constructor(
    public tokens: TokenEquity[],
    public perps: PerpEquity[],
  ) {}

  static from(dto: EquityDto): Equity {
    return new Equity(
      dto.tokens.map(
        (token) => new TokenEquity(token.tokenIndex, I80F48.from(token.value)),
      ),
      dto.perps.map(
        (perpAccount) =>
          new PerpEquity(
            perpAccount.perpMarketIndex,
            I80F48.from(perpAccount.value),
          ),
      ),
    );
  }
}

export class TokenEquity {
  public constructor(public tokenIndex: number, public value: I80F48) {}
}

export class PerpEquity {
  public constructor(public perpMarketIndex: number, public value: I80F48) {}
}

export class EquityDto {
  tokens: { tokenIndex: number; value: I80F48Dto }[];
  perps: { perpMarketIndex: number; value: I80F48Dto }[];
}<|MERGE_RESOLUTION|>--- conflicted
+++ resolved
@@ -452,6 +452,11 @@
     const serum3Market = group.serum3MarketsMapByExternal.get(
       externalMarketPk.toBase58(),
     );
+    if (!serum3Market) {
+      throw new Error(
+        `Unable to find mint serum3Market for ${externalMarketPk.toString()}`,
+      );
+    }
     const serum3OO = this.serum3Active().find(
       (s) => s.marketIndex === serum3Market.marketIndex,
     );
@@ -467,6 +472,11 @@
         serum3MarketExternal.bidsAddress,
         serum3MarketExternal.asksAddress,
       ]);
+    if (!bidsInfo || !asksInfo) {
+      throw new Error(
+        `bids and asks ai were not fetched for ${externalMarketPk.toString()}`,
+      );
+    }
     const bids = Orderbook.decode(serum3MarketExternal, bidsInfo.data);
     const asks = Orderbook.decode(serum3MarketExternal, asksInfo.data);
     return [...bids, ...asks].filter((o) =>
@@ -480,11 +490,15 @@
    * @param serum3Market
    * @returns maximum native quote which can be traded for base token given current health
    */
-<<<<<<< HEAD
   public getMaxQuoteForSerum3Bid(
     group: Group,
     serum3Market: Serum3Market,
   ): I80F48 {
+    if (!this.accountData) {
+      throw new Error(
+        `accountData not loaded on MangoAccount, try reloading MangoAccount`,
+      );
+    }
     return this.accountData.healthCache.getMaxForSerum3Order(
       group,
       serum3Market,
@@ -500,6 +514,11 @@
     const serum3Market = group.serum3MarketsMapByExternal.get(
       externalMarketPk.toBase58(),
     );
+    if (!serum3Market) {
+      throw new Error(
+        `Unable to find mint serum3Market for ${externalMarketPk.toString()}`,
+      );
+    }
     const nativeAmount = this.getMaxQuoteForSerum3Bid(group, serum3Market);
     return toUiDecimals(
       nativeAmount,
@@ -517,6 +536,11 @@
     group: Group,
     serum3Market: Serum3Market,
   ): I80F48 {
+    if (!this.accountData) {
+      throw new Error(
+        `accountData not loaded on MangoAccount, try reloading MangoAccount`,
+      );
+    }
     return this.accountData.healthCache.getMaxForSerum3Order(
       group,
       serum3Market,
@@ -532,6 +556,11 @@
     const serum3Market = group.serum3MarketsMapByExternal.get(
       externalMarketPk.toBase58(),
     );
+    if (!serum3Market) {
+      throw new Error(
+        `Unable to find mint serum3Market for ${externalMarketPk.toString()}`,
+      );
+    }
     const nativeAmount = this.getMaxBaseForSerum3Ask(group, serum3Market);
     return toUiDecimals(
       nativeAmount,
@@ -553,6 +582,11 @@
     serum3Market: Serum3Market,
     healthType: HealthType = HealthType.init,
   ): I80F48 {
+    if (!this.accountData) {
+      throw new Error(
+        `accountData not loaded on MangoAccount, try reloading MangoAccount`,
+      );
+    }
     return this.accountData.healthCache.simHealthRatioWithSerum3BidChanges(
       group,
       nativeQuoteAmount,
@@ -570,6 +604,11 @@
     const serum3Market = group.serum3MarketsMapByExternal.get(
       externalMarketPk.toBase58(),
     );
+    if (!serum3Market) {
+      throw new Error(
+        `Unable to find mint serum3Market for ${externalMarketPk.toString()}`,
+      );
+    }
     return this.simHealthRatioWithSerum3BidChanges(
       group,
       toNative(
@@ -596,6 +635,11 @@
     serum3Market: Serum3Market,
     healthType: HealthType = HealthType.init,
   ): I80F48 {
+    if (!this.accountData) {
+      throw new Error(
+        `accountData not loaded on MangoAccount, try reloading MangoAccount`,
+      );
+    }
     return this.accountData.healthCache.simHealthRatioWithSerum3AskChanges(
       group,
       nativeBaseAmount,
@@ -613,6 +657,11 @@
     const serum3Market = group.serum3MarketsMapByExternal.get(
       externalMarketPk.toBase58(),
     );
+    if (!serum3Market) {
+      throw new Error(
+        `Unable to find mint serum3Market for ${externalMarketPk.toString()}`,
+      );
+    }
     return this.simHealthRatioWithSerum3AskChanges(
       group,
       toNative(
@@ -623,19 +672,6 @@
       serum3Market,
       healthType,
     ).toNumber();
-=======
-  getSerum3MarketMarginAvailable(
-    group: Group,
-    marketName: string,
-  ): I80F48 | undefined {
-    if (!this.accountData) return undefined;
-    const initHealth = this.accountData.initHealth;
-    const serum3Market = group.serum3MarketsMap.get(marketName)!;
-    const marketAssetWeight = group.getFirstBankByTokenIndex(
-      serum3Market.baseTokenIndex,
-    ).initAssetWeight;
-    return initHealth.div(ONE_I80F48.sub(marketAssetWeight));
->>>>>>> 263bc6ff
   }
 
   /**
