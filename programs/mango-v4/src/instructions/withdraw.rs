--- conflicted
+++ resolved
@@ -99,11 +99,7 @@
     //
     // Health check
     //
-<<<<<<< HEAD
-    let health = compute_health(&account, ctx.remaining_accounts)?;
-=======
     let health = compute_health_from_fixed_accounts(&account, &ctx.remaining_accounts)?;
->>>>>>> fde4bce8
     msg!("health: {}", health);
     require!(health >= 0, MangoError::SomeError);
 
