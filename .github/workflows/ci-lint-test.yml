name: Lint and Test
on:
  push:
    branches:
      - main
      - dev
  pull_request:
  workflow_dispatch:

env:
  CARGO_TERM_COLOR: always
  SOLANA_VERSION: '1.9.14'
  RUST_TOOLCHAIN: 1.60.0
  LOG_PROGRAM: 'm43thNJ58XCjL798ZSq6JGAG1BnWskhdq5or6kcnfsD'

defaults:
  run:
    working-directory: ./

jobs:
  lint:
    name: Lint
    if: github.actor != 'github-actions[bot]'
    runs-on: ubuntu-latest
    steps:
      - name: Checkout
        uses: actions/checkout@v2
      - name: Install Linux dependencies
        run: sudo apt-get update && sudo apt-get install -y pkg-config build-essential libudev-dev
      - name: Install Rust
        uses: actions-rs/toolchain@v1
        with:
          override: true
          profile: minimal
          toolchain: ${{ env.RUST_TOOLCHAIN }}
          components: rustfmt, clippy
      - name: Cache dependencies
        uses: Swatinem/rust-cache@v1
      - name: Run fmt
        run: cargo fmt -- --check
      - name: Run clippy
        run: cargo clippy -- --deny=warnings --allow=clippy::style --allow=clippy::complexity

  tests:
    name: Test
    if: github.actor != 'github-actions[bot]'
    runs-on: ubuntu-latest
    steps:
      - name: Checkout
        uses: actions/checkout@v2
      - name: Install Linux dependencies
        run: sudo apt-get update && sudo apt-get install -y pkg-config build-essential libudev-dev
      - name: Install Rust
        uses: actions-rs/toolchain@v1
        with:
          override: true
          profile: minimal
          toolchain: ${{ env.RUST_TOOLCHAIN }}
      - name: Install Solana
        run: |
          sh -c "$(curl -sSfL https://release.solana.com/v${{ env.SOLANA_VERSION }}/install)"
          echo "$HOME/.local/share/solana/install/active_release/bin" >> $GITHUB_PATH
          export PATH="/home/runner/.local/share/solana/install/active_release/bin:$PATH"
          solana --version
          echo "Generating keypair..."
          solana-keygen new -o "$HOME/.config/solana/id.json" --no-passphrase --silent
      - name: Build all deps
        run: cargo build-bpf
        # Run bpf tests and output to runner and log
      - name: Run tests
        run: cargo test-bpf 2> >(tee raw-test-bpf.log >&2)
      - name: Save raw log
        uses: actions/upload-artifact@v3
        with:
          name: raw-test-bpf
          path: raw-test-bpf.log

  # Download logs and process them
  process-logs:
    name: Process logs
    if: github.actor != 'github-actions[bot]'
    runs-on: ubuntu-latest
    needs: [lint, tests]
    steps:
      - name: Download raw log
        uses: actions/download-artifact@v3
        with:
          name: raw-test-bpf
      - name: Install deps
        run: |
          sudo apt-get install ripgrep
          curl -Lo xsv.tar.gz "https://github.com/BurntSushi/xsv/releases/latest/download/xsv-0.13.0-x86_64-unknown-linux-musl.tar.gz"
          sudo tar xf xsv.tar.gz -C /usr/local/bin
      - name: Setup date input
        id: date
        run: echo "::set-output name=today::$(date +'%Y-%m-%d')"
      - name: Process raw log
        run: |
          rg -oNI "(Instruction: |Program ${{ env.LOG_PROGRAM }} consumed).*$" raw-test-bpf.log \
            | rg -U 'Instruction:.*\nProgram ${{ env.LOG_PROGRAM }}.*' \
            | awk 'NR % 2 == 1 { o=$0 ; next } { print o " " $0 }' \
            | sort | uniq -u | sort > cu-per-ix.log
      - name: Clean up log
        run: |
          rg -N 'Instruction: (\w+) .* consumed (\d+) .*' cu-per-ix.log -r '${{ steps.date.outputs.today }},$1,$2' \
            | uniq | xsv sort -s 2 -N -R \
            | sort -t ',' -k 2,3 -u \
            | sort > cu-per-ix-clean.log
      - name: Save clean log
        uses: actions/upload-artifact@v3
        with:
          name: cu-per-ix-clean
<<<<<<< HEAD
          path: cu-per-ix-clean.log
=======
          path: cu-per-ix-clean.log
>>>>>>> 383489ae
<|MERGE_RESOLUTION|>--- conflicted
+++ resolved
@@ -110,8 +110,4 @@
         uses: actions/upload-artifact@v3
         with:
           name: cu-per-ix-clean
-<<<<<<< HEAD
-          path: cu-per-ix-clean.log
-=======
-          path: cu-per-ix-clean.log
->>>>>>> 383489ae
+          path: cu-per-ix-clean.log